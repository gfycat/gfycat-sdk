--- conflicted
+++ resolved
@@ -1,10 +1,6 @@
 {
   "name": "gfycat-sdk",
-<<<<<<< HEAD
-  "version": "1.0.2",
-=======
   "version": "1.0.3",
->>>>>>> 0f57d506
   "description": "Javascript module for gfycat.com API supporting promises and callbacks",
   "main": "index.js",
   "scripts": {
