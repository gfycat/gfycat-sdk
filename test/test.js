'use strict';

const Gfycat = require('../');
const expect = require('chai').expect;
const fs = require('fs');
// const sinon = require('sinon');


describe('Gfycat JS SDK', () => {

  describe('Callback based response', () => {
 
    let gfycat = new Gfycat();

    describe('#authenticate()', () => {

      it('should callback with err', done => {
        let gfycat = new Gfycat('asdf', 'asdf');
        var options = {
          grant_type: 'client_credentials'
        };

        gfycat.authenticate(options, (err, res) => {
          expect(err).to.exist;
          done();
        });
      });
      
      it('should callback with res and no err', done => {
        gfycat.authenticate( (err, res) => {
          expect(err).to.not.exist;
          expect(res).to.exist;
          expect(res).to.contain.keys('token_type', 'scope', 'expires_in', 'access_token');
          expect(res.token_type).to.equal('bearer');
          expect(res.access_token).to.be.a('string');
          done();
        });
      });
    });

    describe('#checkUsername()', () => {
      it('should be false with \'401 Unauthorized\' (Invalid Token)', done => {
        let noAuth = new Gfycat();
        noAuth.checkUsername({username: 'ricardricard'}, (err, data) => {
          expect(data).to.be.false;
          expect(err).to.not.exist;
          done();
        });
      });

      it('should be true with \'404 not found\' (Username Available)', done => {
        let randomString = Math.random().toString(30).substring(10);
        gfycat.checkUsername({username: randomString}, (err, data) => {
          console.log('check name', data);
          expect(data).to.be.true;
          expect(err).to.not.exist;
          done();
        });
      });

      it('should be false with \'2** No Content\' (Username Unavailable)', done => {
        gfycat.checkUsername({username: 'ricardricard'}, (err, data) => {
          expect(data).to.be.false;
          expect(err).to.not.exist;
          done();
        });
      });

      it('should return an \'Invalid Username\' error', done => {
        gfycat.checkUsername(null, (err, data) => {
          expect(data).to.not.exist;
          expect(err).to.be.instanceof(Error);
          done();
        });
      });
    });

    describe('#search()', () => {
      it('should callback with res and no err', done => {
        gfycat.search({
          search_text: 'hello'
        }, (err, data) => {
          expect(err).to.not.exist;
          expect(data).to.exist;
          done();
        });
      });

      it('should resolve with gfycats', done => {
        gfycat.search({
          search_text: 'hello'
        }, (err, data) => {
          expect(data).to.be.an('object');
          expect(data).to.include.keys('gfycats', 'found', 'cursor');
          expect(data.gfycats).to.be.an('array');
          expect(data.found).to.be.a('number');
          expect(data.cursor).to.be.a('string');
          expect(err).to.not.exist;
          done();
        });
      });

      it('should resolve with errorMessage: \'No search results\'', done => {
        let randomString = Math.random().toString(30).substring(10);
        gfycat.search({
          search_text: randomString
        }, (err, data) => {
          expect(data).to.exist;
          expect(data).to.be.an('object');
          expect(data).to.have.property('errorMessage', 'No search results'); 
          expect(err).to.not.exist;
          done();
        });
      });

      it('should resolve with errorMessage: \'search_text is a required parameter for search\'', done => {
        gfycat.search({
          search_text: ''
        }, (err, data) => {
          expect(data).to.not.exist;
          expect(err).to.exist;
          expect(err).to.include.key('errorMessage');
          done();
        });
      });

      it('should resolve with gfycats', done => {
        gfycat.search({
        }, (err, data) => {
          expect(data).to.not.exist;
          expect(err).to.be.instanceof(Error);
          done();
        });
      });

      // Will sometimes fail due to search API updating in real time
      // and because promises are asynchronous
      it('should have paging with search cursor', done => {
        gfycat.search({
          search_text: 'cats'
        }, (err, data) => {
          expect(data.cursor).to.be.a('string');
          gfycat.search({
            cursor: data.cursor,
            search_text: 'cats',
            count:1
          }, (err1, data1) => {
            expect(data1.cursor).to.be.a('string');
            expect(data1.gfycats.length).to.equal(1);
            gfycat.search({
              cursor: data.cursor,
              search_text: 'cats',
              count:2
            }, (err2, data2) => {
              expect(data2.gfycats.length).to.equal(2);
              expect(data1.gfycats[0]).to.deep.equal(data2.gfycats[0]);
              done();
            });
          });
        });
      });
    });

    describe('#getUserDetails()', () => {
      it('should resolve with gif info', done => {
        gfycat.getUserDetails('ricardricard'
        , (err, data) => {
          expect(data).to.be.an('object');
          expect(data).to.include.keys('userid', 'username', 'description', 'profileUrl', 'name', 'views',
            'url', 'createDate', 'profileImageUrl', 'verified', 'followers', 'following');
          expect(err).to.not.exist;
          done();
        });
      });
<<<<<<< HEAD
    });

    describe('#getGifDetails()', () => {
      it('should resolve with gif info', done => {
        gfycat.getGifDetails('BrutalSavageRekt'
        , (err, data) => {
          expect(data).to.be.an('object');
          expect(data).to.include.keys('gfyItem');
          expect(data.gfyItem).to.be.an('object');
          expect(err).to.not.exist;
          done();
        });
      });

      it('should return an \'invalid gfyID\' error', done => {
        gfycat.getGifDetails(null
        , (err, data) => {
          expect(data).to.not.exist;
          expect(err).to.be.instanceof(Error);
          done();
        });
      });
    });

    describe('#userFeed()', () => {
      it('should resolve with user feed', done => {
        gfycat.userFeed('kngroo', (err, data) => {
          expect(data).to.be.an('object');
          expect(data).to.include.keys('gfycats', 'cursor');
          expect(data.gfycats).to.be.an('array');
          expect(err).to.not.exist;
          done();
        });
      });

      it('should return an \'invalid gfyID\' error', done => {
        gfycat.userFeed(null, (err, data) => {
          expect(data).to.not.exist;
          expect(err).to.be.instanceof(Error);
          done();
        });
      });
    });

    describe('#trendingGifs()', () => {
      it('should resolve with gfycats without tagName', done => {
        gfycat.trendingGifs({
        }, (err, data) => {
          expect(data).to.be.an('object');
          expect(data).to.include.keys('tag', 'cursor', 'gfycats', 'digest', 'newGfycats');
          expect(data.gfycats).to.be.an('array');
          expect(data.cursor).to.be.a('string');
          expect(err).to.not.exist;
          done();
        });
      });

      it('should resolve with gfycats with tagName', done => {
        gfycat.trendingGifs({
          tagName:'hello',
          count:1
        }, (err, data) => {
          expect(data).to.be.an('object');
          expect(data).to.include.keys('tag', 'cursor', 'gfycats', 'digest', 'newGfycats');
          expect(data.gfycats).to.be.an('array');
          expect(data.gfycats.length).to.equal(1);
          expect(data.cursor).to.be.a('string');
          expect(err).to.not.exist;
          done();
        });
      });

      it('should have paging with trendingGifs cursor', done => {
        gfycat.trendingGifs({
        }, (err, data) => {
          expect(data.cursor).to.be.a('string');
          gfycat.trendingGifs({
            cursor: data.cursor,
            count:1
          }, (err1, data1) => {
            expect(data1.cursor).to.be.a('string');
            expect(data1.gfycats.length).to.equal(1);
            gfycat.trendingGifs({
              cursor: data.cursor,
              count:2
            }, (err2, data2) => {
              expect(data2.gfycats.length).to.equal(2);
              expect(data1.tag).to.equal(data2.tag);
              expect(data1.gfycats[0]).to.deep.equal(data2.gfycats[0]);
              done();
            });
          });
        });
      });
    });

=======
    });

    describe('#getGifDetails()', () => {
      it('should resolve with gif info', done => {
        gfycat.getGifDetails('BrutalSavageRekt'
        , (err, data) => {
          expect(data).to.be.an('object');
          expect(data).to.include.keys('gfyItem');
          expect(data.gfyItem).to.be.an('object');
          expect(err).to.not.exist;
          done();
        });
      });

      it('should return an \'invalid gfyID\' error', done => {
        gfycat.getGifDetails(null
        , (err, data) => {
          expect(data).to.not.exist;
          expect(err).to.be.instanceof(Error);
          done();
        });
      });
    });

    describe('#userFeed()', () => {
      it('should resolve with user feed', done => {
        gfycat.userFeed('kngroo', (err, data) => {
          expect(data).to.be.an('object');
          expect(data).to.include.keys('gfycats', 'cursor');
          expect(data.gfycats).to.be.an('array');
          expect(err).to.not.exist;
          done();
        });
      });

      it('should return an \'invalid gfyID\' error', done => {
        gfycat.userFeed(null, (err, data) => {
          expect(data).to.not.exist;
          expect(err).to.be.instanceof(Error);
          done();
        });
      });
    });

    describe('#trendingGifs()', () => {
      it('should resolve with gfycats without tagName', done => {
        gfycat.trendingGifs({
        }, (err, data) => {
          expect(data).to.be.an('object');
          expect(data).to.include.keys('tag', 'cursor', 'gfycats', 'digest', 'newGfycats');
          expect(data.gfycats).to.be.an('array');
          expect(data.cursor).to.be.a('string');
          expect(err).to.not.exist;
          done();
        });
      });

      it('should resolve with gfycats with tagName', done => {
        gfycat.trendingGifs({
          tagName:'hello',
          count:1
        }, (err, data) => {
          expect(data).to.be.an('object');
          expect(data).to.include.keys('tag', 'cursor', 'gfycats', 'digest', 'newGfycats');
          expect(data.gfycats).to.be.an('array');
          expect(data.gfycats.length).to.equal(1);
          expect(data.cursor).to.be.a('string');
          expect(err).to.not.exist;
          done();
        });
      });

      it('should have paging with trendingGifs cursor', done => {
        gfycat.trendingGifs({
        }, (err, data) => {
          expect(data.cursor).to.be.a('string');
          gfycat.trendingGifs({
            cursor: data.cursor,
            count:1
          }, (err1, data1) => {
            expect(data1.cursor).to.be.a('string');
            expect(data1.gfycats.length).to.equal(1);
            gfycat.trendingGifs({
              cursor: data.cursor,
              count:2
            }, (err2, data2) => {
              expect(data2.gfycats.length).to.equal(2);
              expect(data1.tag).to.equal(data2.tag);
              expect(data1.gfycats[0]).to.deep.equal(data2.gfycats[0]);
              done();
            });
          });
        });
      });
    });

>>>>>>> b19d9111
    describe('#trendingTags()', () => {
      it('should resolve with tags', done => {
        gfycat.trendingTags({
        }, (err, data) => {
          expect(data).to.be.an('array');
          expect(err).to.not.exist;
          done();
        });
      });

      it('should populate with gfycats', done => {
        return gfycat.trendingTags({
          tagCount:1,
          gfyCount:1,
          populated:true
        }, (err, data) => {
          expect(data).to.be.an('object');
          expect(data).to.include.keys('tags', 'cursor');
          expect(data.tags).to.be.an('array');
          expect(data.cursor).to.be.a('string');
          expect(data.tags[0]).to.be.an('object');
          expect(data.tags[0]).to.include.keys('tag', 'cursor', 'gfycats');
          expect(err).to.not.exist;
          done();
        });
      });

      it('should populate with appropriate gfycat and tag counts', done => {
        gfycat.trendingTags({
          tagCount:2,
          gfyCount:3,
          populated:true
        }, (err, data) => {
          expect(data).to.be.an('object');
          expect(data).to.include.keys('tags', 'cursor');
          expect(data.tags).to.be.an('array');
          expect(data.cursor).to.be.a('string');
          expect(data.tags.length).to.equal(2);
          expect(data.tags[0]).to.be.an('object');
          expect(data.tags[0]).to.include.keys('tag', 'cursor', 'gfycats');
          expect(data.tags[0].gfycats.length).to.equal(3);
          expect(err).to.not.exist;
          done();
        });
      });

      it('should have paging with trendingTags cursor', done => {
        gfycat.trendingTags({
          tagCount:2,
          populated:true
        }, (err, data) => {
          expect(data.cursor).to.be.a('string');
          gfycat.trendingTags({
            cursor: data.cursor,
            tagCount:1,
            populated:true
          }, (err1, data1) => {
            expect(data1.cursor).to.be.a('string');
            expect(data1.tags.length).to.equal(1);
            gfycat.trendingTags({
              cursor: data.cursor,
              tagCount:2,
              populated:true
            }, (err2, data2) => {
              expect(data2.tags.length).to.equal(2);
              expect(data1.tags[0]).to.deep.equal(data2.tags[0]);
              done();
            });
          });
        });
      });
    });
  });

  describe('Promise based response', () => {

    let gfycat = new Gfycat();

    describe('#authenticate()', () => {
      // it('should reject with Unauthorized error', () => {
      //   return gfycat.search({search_test: 'hello'})
      //     .then(data => {
      //       console.log('data', data);
      //       expect(data).to.not.exist;
      //     }, err => {
      //       console.log('err', err);
      //       expect(err).to.exist;
      //       expect(err).to.equal('Unauthorized');
      //     });
      // });


      it('should reject with error', () => {
        let gfycat = new Gfycat('asdf', 'asdf');
        var options = {
          grant_type: 'client_credentials'
        };

        return gfycat.authenticate(options)
          .then(data => {
            expect(data).to.not.exist;
          }, err => {
            expect(err).to.exist;
            // expect(err).to.equal('Unauthorized');
          });
      });

      it('should resolve with access token', () => {
        var options = {
          grant_type: 'client_credentials'
        };

        return gfycat.authenticate(options)
          .then(data => {
            expect(data).to.exist;
            expect(data).to.be.a('object');
          }, err => {
            expect(err).to.not.exist;
          });
      });
    });

    describe('#checkUsername()', () => {
      it('should be false with \'401 Unauthorized\' (Invalid Token)', () => {
        let noAuth = new Gfycat();
        return noAuth.checkUsername({username: 'ricardricard'})
        .then(data => {
          expect(data).to.be.false;
        }, err => {
          expect(err).to.not.exist;
        });
      });

      it('should be true with \'404 not found\' (Username Available)', () => {
        let randomString = Math.random().toString(30).substring(10);
        return gfycat.checkUsername({username: randomString})
        .then(data => {
          expect(data).to.be.true;
        }, err => {
          expect(err).to.not.exist;
        });
      });

      it('should be false with \'2** No Content\' (Username Unavailable)', () => {
        return gfycat.checkUsername({username: 'ricardricard'})
        .then(data => {
          expect(data).to.be.false;
        }, err => {
          expect(err).to.not.exist;
        });
      });

      it('should return an \'invalid username\' error', () => {
        return gfycat.checkUsername()
          .then(data => {
            expect(data).to.not.exist;
          }, err => {
            expect(err).to.be.instanceof(Error);
          });
      });
    });

    // Did not test creating a user
    // describe('#createUser()', () => {
    //   it('should error with \'401 Unauthorized\' (Invalid Token)', () => {
    //     let noAuth = new Gfycat();
    //     return noAuth.createUser({
    //       username: 'shouldneverwork',
    //       password: 'testpassword123'
    //     })
    //     .then(data => {
    //       expect(data).to.not.exist;
    //     }, err => {
    //       expect(err).to.have.property('errorMessage');
    //       expect(err.errorMessage.code).to.equal('Unauthorized');
    //       expect(err.errorMessage.description).to.equal('Not authorized to access this endpoint');
    //       expect(err.statusCode).to.equal(401);
    //     });
    //   });

    //   it('should return an \'Username Taken\' error', () => {
    //     return gfycat.createUser({
    //       username: 'henrytest',
    //       password: 'testpassword123'
    //     })
    //     .then(data => {
    //       expect(data).to.not.exist;
    //     }, err => {
    //       expect(err).to.be.instanceof(Error);
    //     });
    //   });

    //   it('should return an \'Invalid Username\' error', () => {
    //     return gfycat.createUser({
    //       username: null,
    //       password: 'testpassword123'
    //     })
    //     .then(data => {
    //       expect(data).to.not.exist;
    //     }, err => {
    //       expect(err).to.be.instanceof(Error);
    //     });
    //   });
    // });

    describe('#search()', () => {
      it('should resolve with gfycats', () => {
        return gfycat.search({search_text: 'hello'})
          .then(data => {
            expect(data).to.exist;
            expect(data).to.be.an('object');
            expect(data).to.include.keys('gfycats', 'found', 'cursor');
            expect(data.gfycats).to.be.an('array');
            expect(data.found).to.be.a('number');
            expect(data.cursor).to.be.a('string');
          }, err => {
            expect(err).to.not.exist;
          });
      });

      it('should resolve with errorMessage: \'No search results\'', () => {
        let randomString = Math.random().toString(30).substring(10);
        return gfycat.search({search_text: randomString})
          .then(data => {
            expect(data).to.exist;
            expect(data).to.be.an('object');
            expect(data).to.have.property('errorMessage', 'No search results'); 
          }, err => {
            expect(err).to.not.exist;
          });
      });

      it('should resolve with errorMessage:' + 
        '\'search_text is a required parameter for search\'', () => {
        return gfycat.search({search_text: ''})
          .then(data => {
            expect(data).to.not.exist;
          }, err => {
            expect(err).to.exist;
            expect(err).to.include.key('errorMessage');
          });
      });

      // Will not error because Promise.all call both at the same time
      it('should have paging with search cursor', () => {
        return gfycat.search({search_text: 'cats'})
          .then(data => {
            expect(data.cursor).to.be.a('string');
            var a = gfycat.trendingGifs({
              cursor: data.cursor,
              search_text: 'cats',
              count: 1
            });
            var b = gfycat.trendingGifs({
              cursor: data.cursor,
              search_text: 'cats',
              count: 2
            });

            return Promise.all([a,b]).then(function(values) {
              expect(values[0].cursor).to.be.a('string');
              expect(values[0].gfycats.length).to.equal(1);
              expect(values[1].gfycats.length).to.equal(2);
              expect(values[0].gfycats[0]).to.deep.equal(values[1].gfycats[0]);
            });
          });
      });
    }); 

    /*describe('#upload()', () => {
      let gfyId = '';
      it('should resolve with data', () => {
        var options = {
          'title': 'twitch',
          'fetchUrl': '',
          'noMd5': true
        };

        return gfycat.upload(options)
          .then(d => {
            expect(d).to.exist;
            gfyId = d.gfyname;
          }, err => {
            expect(err).to.not.exist;
          });
      });

      it('status', () => {
        return gfycat.checkUploadStatus(gfyId.toLowerCase()).then(st => {
          expect(st).to.exist;
        }, err => {
          expect(err).to.not.exist;
        });
      });
    });

    // Used Before to get a keyname
    describe('#uploadFile()', () => {
      let filename = '';
      var options = {
        'title': 'twitch',
        'fetchUrl': '',
        'noMd5': true
      };
      before('obtain filename', gfycat.upload(options)
        .then(data => {
          filename = data.gfyname;
        }, err => {
          expect(err).to.not.exist;
        });
      });

      it('should resolve with data', () => {
        return gfycat.uploadFile(options)
          .then(data => {
            expect(data).to.exist;

          }, err => {
            expect(err).to.not.exist;
          });
      });
    }); */

    describe('#getUserDetails()', () => {
      it('should resolve with gif info', () => {
        return gfycat.getUserDetails('ricardricard')
          .then(data => {
            expect(data).to.be.an('object');
            expect(data).to.include.keys('userid', 'username', 'description',
              'profileUrl', 'name', 'views', 'url', 'createDate',
              'profileImageUrl', 'verified', 'followers', 'following');
          }, err => {
            expect(err).to.not.exist;
          });
      });

      // it('should throw an invalid userID error', () => {
      //   return gfycat.getUserDetails()
      //     .then(data => {
      //       console.log(data);
      //     }, err => {
      //       expect(err).to.be.instanceof(Error);
      //     });
      // });
    });

    describe('#getGifDetails()', () => {
      it('should resolve with gif info', () => {
        return gfycat.getGifDetails('BrutalSavageRekt')
          .then(data => {
            expect(data).to.be.an('object');
            expect(data).to.include.keys('gfyItem');
            expect(data.gfyItem).to.be.an('object');
          }, err => {
            expect(err).to.not.exist;
          });
      });

      it('should throw an \'invalid gfyID\' error', () => {
        return gfycat.getGifDetails()
          .then(data => {
            expect(data).to.not.exist;
          }, err => {
            expect(err).to.be.instanceof(Error);
          });
      });
    });
<<<<<<< HEAD

    describe('#userFeed()', () => {
      it('should resolve with user feed', () => {
        return gfycat.userFeed('henrytest')
        .then(data => {
          expect(data).to.be.an('object');
          expect(data).to.include.keys('gfycats', 'cursor');
          expect(data.gfycats).to.be.an('array');
        }, err => {
          expect(err).to.not.exist;
        });
      });

      it('should return an \'invalid userID\' error', () => {
        return gfycat.getGifDetails()
          .then(data => {
            expect(data).to.not.exist;
          }, err => {
            expect(err).to.be.instanceof(Error);
          });
      });
    });

    describe('#trendingGifs()', () => {
      it('should resolve with gfycats without tagName', () => {
        return gfycat.trendingGifs()
          .then(data => {
            expect(data).to.be.an('object');
            expect(data).to.include.keys('tag', 'cursor', 'gfycats',
              'digest', 'newGfycats');
            expect(data.gfycats).to.be.an('array');
            expect(data.cursor).to.be.a('string');
          }, err => {
            expect(err).to.not.exist;
          });
      });

      it('should resolve with gfycats with tagName', () => {
        return gfycat.trendingGifs({tagName:'hello', count:1})
          .then(data => {
            expect(data).to.be.an('object');
            expect(data).to.include.keys('tag', 'cursor', 'gfycats', 'digest', 'newGfycats');
            expect(data.gfycats).to.be.an('array');
            expect(data.gfycats.length).to.equal(1);
            expect(data.cursor).to.be.a('string');
          }, err => {
            expect(err).to.not.exist;
          });
      });

      it('should have paging with trendingGifs cursor', () => {
        return gfycat.trendingGifs()
          .then(data => {
            expect(data.cursor).to.be.a('string');
            var a = gfycat.trendingGifs({cursor: data.cursor, count:1});
            var b = gfycat.trendingGifs({cursor: data.cursor, count:2});

            return Promise.all([a,b]).then(function(values) {
              expect(values[0].tag).to.equal(values[1].tag);
              expect(values[0].cursor).to.be.a('string');
              expect(values[0].gfycats.length).to.equal(1);
              expect(values[1].gfycats.length).to.equal(2);
              expect(values[0].gfycats[0]).to.deep.equal(values[1].gfycats[0]);
            });
          });
      });
    });

    describe('#trendingTags()', () => {
      it('should resolve with tags', () => {
        return gfycat.trendingTags()
          .then(data => {
            expect(data).to.be.an('array');
            // expect(data).to.include.keys('gfycats', 'cursor');
          }, err => {
            expect(err).to.not.exist;
          });
      });

      it('should populate with gfycats', () => {
        return gfycat.trendingTags({tagCount: 1, gfyCount: 1, populated: true})
          .then(data => {
            expect(data).to.be.an('object');
            expect(data).to.include.keys('tags', 'cursor');
            expect(data.tags).to.be.an('array');
            expect(data.cursor).to.be.a('string');
            expect(data.tags[0]).to.be.an('object');
            expect(data.tags[0]).to.include.keys('tag', 'cursor', 'gfycats');
          }, err => {
            expect(err).to.not.exist;
          });
      });

=======

    describe('#userFeed()', () => {
      it('should resolve with user feed', () => {
        return gfycat.userFeed('henrytest')
        .then(data => {
          expect(data).to.be.an('object');
          expect(data).to.include.keys('gfycats', 'cursor');
          expect(data.gfycats).to.be.an('array');
        }, err => {
          expect(err).to.not.exist;
        });
      });

      it('should return an \'invalid userID\' error', () => {
        return gfycat.getGifDetails()
          .then(data => {
            expect(data).to.not.exist;
          }, err => {
            expect(err).to.be.instanceof(Error);
          });
      });
    });

    describe('#trendingGifs()', () => {
      it('should resolve with gfycats without tagName', () => {
        return gfycat.trendingGifs()
          .then(data => {
            expect(data).to.be.an('object');
            expect(data).to.include.keys('tag', 'cursor', 'gfycats',
              'digest', 'newGfycats');
            expect(data.gfycats).to.be.an('array');
            expect(data.cursor).to.be.a('string');
          }, err => {
            expect(err).to.not.exist;
          });
      });

      it('should resolve with gfycats with tagName', () => {
        return gfycat.trendingGifs({tagName:'hello', count:1})
          .then(data => {
            expect(data).to.be.an('object');
            expect(data).to.include.keys('tag', 'cursor', 'gfycats', 'digest', 'newGfycats');
            expect(data.gfycats).to.be.an('array');
            expect(data.gfycats.length).to.equal(1);
            expect(data.cursor).to.be.a('string');
          }, err => {
            expect(err).to.not.exist;
          });
      });

      it('should have paging with trendingGifs cursor', () => {
        return gfycat.trendingGifs()
          .then(data => {
            expect(data.cursor).to.be.a('string');
            var a = gfycat.trendingGifs({cursor: data.cursor, count:1});
            var b = gfycat.trendingGifs({cursor: data.cursor, count:2});

            return Promise.all([a,b]).then(function(values) {
              expect(values[0].tag).to.equal(values[1].tag);
              expect(values[0].cursor).to.be.a('string');
              expect(values[0].gfycats.length).to.equal(1);
              expect(values[1].gfycats.length).to.equal(2);
              expect(values[0].gfycats[0]).to.deep.equal(values[1].gfycats[0]);
            });
          });
      });
    });

    describe('#trendingTags()', () => {
      it('should resolve with tags', () => {
        return gfycat.trendingTags()
          .then(data => {
            expect(data).to.be.an('array');
            // expect(data).to.include.keys('gfycats', 'cursor');
          }, err => {
            expect(err).to.not.exist;
          });
      });

      it('should populate with gfycats', () => {
        return gfycat.trendingTags({tagCount: 1, gfyCount: 1, populated: true})
          .then(data => {
            expect(data).to.be.an('object');
            expect(data).to.include.keys('tags', 'cursor');
            expect(data.tags).to.be.an('array');
            expect(data.cursor).to.be.a('string');
            expect(data.tags[0]).to.be.an('object');
            expect(data.tags[0]).to.include.keys('tag', 'cursor', 'gfycats');
          }, err => {
            expect(err).to.not.exist;
          });
      });

>>>>>>> b19d9111
      it('should populate with appropriate gfycat and tag counts', () => {
        return gfycat.trendingTags({tagCount: 2, gfyCount: 3, populated: true})
          .then(data => {
            expect(data).to.be.an('object');
            expect(data).to.include.keys('tags', 'cursor');
            expect(data.tags).to.be.an('array');
            expect(data.cursor).to.be.a('string');
            expect(data.tags.length).to.equal(2);
            expect(data.tags[0]).to.be.an('object');
            expect(data.tags[0]).to.include.keys('tag', 'cursor', 'gfycats');
            expect(data.tags[0].gfycats.length).to.equal(3);
          }, err => {
            expect(err).to.not.exist;
          });
      });

      it('should have paging with trendingTags cursor', () => {
        return gfycat.trendingTags({tagCount:2,populated:true})
          .then(data => {
            expect(data.cursor).to.be.a('string');
            var a = gfycat.trendingTags({cursor: data.cursor, tagCount:1, populated:true});
            var b = gfycat.trendingTags({cursor: data.cursor, tagCount:2, populated:true});

            return Promise.all([a,b]).then(function(values) {
              expect(values[0].cursor).to.be.a('string');
              expect(values[0].tags.length).to.equal(1);
              expect(values[1].tags.length).to.equal(2);
              expect(values[0].tags[0]).to.deep.equal(values[1].tags[0]);
            });
          });
      });
    });
  });
});<|MERGE_RESOLUTION|>--- conflicted
+++ resolved
@@ -16,11 +16,7 @@
 
       it('should callback with err', done => {
         let gfycat = new Gfycat('asdf', 'asdf');
-        var options = {
-          grant_type: 'client_credentials'
-        };
-
-        gfycat.authenticate(options, (err, res) => {
+        gfycat.authenticate( (err, res) => {
           expect(err).to.exist;
           done();
         });
@@ -172,7 +168,6 @@
           done();
         });
       });
-<<<<<<< HEAD
     });
 
     describe('#getGifDetails()', () => {
@@ -269,104 +264,6 @@
       });
     });
 
-=======
-    });
-
-    describe('#getGifDetails()', () => {
-      it('should resolve with gif info', done => {
-        gfycat.getGifDetails('BrutalSavageRekt'
-        , (err, data) => {
-          expect(data).to.be.an('object');
-          expect(data).to.include.keys('gfyItem');
-          expect(data.gfyItem).to.be.an('object');
-          expect(err).to.not.exist;
-          done();
-        });
-      });
-
-      it('should return an \'invalid gfyID\' error', done => {
-        gfycat.getGifDetails(null
-        , (err, data) => {
-          expect(data).to.not.exist;
-          expect(err).to.be.instanceof(Error);
-          done();
-        });
-      });
-    });
-
-    describe('#userFeed()', () => {
-      it('should resolve with user feed', done => {
-        gfycat.userFeed('kngroo', (err, data) => {
-          expect(data).to.be.an('object');
-          expect(data).to.include.keys('gfycats', 'cursor');
-          expect(data.gfycats).to.be.an('array');
-          expect(err).to.not.exist;
-          done();
-        });
-      });
-
-      it('should return an \'invalid gfyID\' error', done => {
-        gfycat.userFeed(null, (err, data) => {
-          expect(data).to.not.exist;
-          expect(err).to.be.instanceof(Error);
-          done();
-        });
-      });
-    });
-
-    describe('#trendingGifs()', () => {
-      it('should resolve with gfycats without tagName', done => {
-        gfycat.trendingGifs({
-        }, (err, data) => {
-          expect(data).to.be.an('object');
-          expect(data).to.include.keys('tag', 'cursor', 'gfycats', 'digest', 'newGfycats');
-          expect(data.gfycats).to.be.an('array');
-          expect(data.cursor).to.be.a('string');
-          expect(err).to.not.exist;
-          done();
-        });
-      });
-
-      it('should resolve with gfycats with tagName', done => {
-        gfycat.trendingGifs({
-          tagName:'hello',
-          count:1
-        }, (err, data) => {
-          expect(data).to.be.an('object');
-          expect(data).to.include.keys('tag', 'cursor', 'gfycats', 'digest', 'newGfycats');
-          expect(data.gfycats).to.be.an('array');
-          expect(data.gfycats.length).to.equal(1);
-          expect(data.cursor).to.be.a('string');
-          expect(err).to.not.exist;
-          done();
-        });
-      });
-
-      it('should have paging with trendingGifs cursor', done => {
-        gfycat.trendingGifs({
-        }, (err, data) => {
-          expect(data.cursor).to.be.a('string');
-          gfycat.trendingGifs({
-            cursor: data.cursor,
-            count:1
-          }, (err1, data1) => {
-            expect(data1.cursor).to.be.a('string');
-            expect(data1.gfycats.length).to.equal(1);
-            gfycat.trendingGifs({
-              cursor: data.cursor,
-              count:2
-            }, (err2, data2) => {
-              expect(data2.gfycats.length).to.equal(2);
-              expect(data1.tag).to.equal(data2.tag);
-              expect(data1.gfycats[0]).to.deep.equal(data2.gfycats[0]);
-              done();
-            });
-          });
-        });
-      });
-    });
-
->>>>>>> b19d9111
     describe('#trendingTags()', () => {
       it('should resolve with tags', done => {
         gfycat.trendingTags({
@@ -461,11 +358,7 @@
 
       it('should reject with error', () => {
         let gfycat = new Gfycat('asdf', 'asdf');
-        var options = {
-          grant_type: 'client_credentials'
-        };
-
-        return gfycat.authenticate(options)
+        return gfycat.authenticate()
           .then(data => {
             expect(data).to.not.exist;
           }, err => {
@@ -475,11 +368,7 @@
       });
 
       it('should resolve with access token', () => {
-        var options = {
-          grant_type: 'client_credentials'
-        };
-
-        return gfycat.authenticate(options)
+        return gfycat.authenticate()
           .then(data => {
             expect(data).to.exist;
             expect(data).to.be.a('object');
@@ -734,7 +623,6 @@
           });
       });
     });
-<<<<<<< HEAD
 
     describe('#userFeed()', () => {
       it('should resolve with user feed', () => {
@@ -828,101 +716,6 @@
           });
       });
 
-=======
-
-    describe('#userFeed()', () => {
-      it('should resolve with user feed', () => {
-        return gfycat.userFeed('henrytest')
-        .then(data => {
-          expect(data).to.be.an('object');
-          expect(data).to.include.keys('gfycats', 'cursor');
-          expect(data.gfycats).to.be.an('array');
-        }, err => {
-          expect(err).to.not.exist;
-        });
-      });
-
-      it('should return an \'invalid userID\' error', () => {
-        return gfycat.getGifDetails()
-          .then(data => {
-            expect(data).to.not.exist;
-          }, err => {
-            expect(err).to.be.instanceof(Error);
-          });
-      });
-    });
-
-    describe('#trendingGifs()', () => {
-      it('should resolve with gfycats without tagName', () => {
-        return gfycat.trendingGifs()
-          .then(data => {
-            expect(data).to.be.an('object');
-            expect(data).to.include.keys('tag', 'cursor', 'gfycats',
-              'digest', 'newGfycats');
-            expect(data.gfycats).to.be.an('array');
-            expect(data.cursor).to.be.a('string');
-          }, err => {
-            expect(err).to.not.exist;
-          });
-      });
-
-      it('should resolve with gfycats with tagName', () => {
-        return gfycat.trendingGifs({tagName:'hello', count:1})
-          .then(data => {
-            expect(data).to.be.an('object');
-            expect(data).to.include.keys('tag', 'cursor', 'gfycats', 'digest', 'newGfycats');
-            expect(data.gfycats).to.be.an('array');
-            expect(data.gfycats.length).to.equal(1);
-            expect(data.cursor).to.be.a('string');
-          }, err => {
-            expect(err).to.not.exist;
-          });
-      });
-
-      it('should have paging with trendingGifs cursor', () => {
-        return gfycat.trendingGifs()
-          .then(data => {
-            expect(data.cursor).to.be.a('string');
-            var a = gfycat.trendingGifs({cursor: data.cursor, count:1});
-            var b = gfycat.trendingGifs({cursor: data.cursor, count:2});
-
-            return Promise.all([a,b]).then(function(values) {
-              expect(values[0].tag).to.equal(values[1].tag);
-              expect(values[0].cursor).to.be.a('string');
-              expect(values[0].gfycats.length).to.equal(1);
-              expect(values[1].gfycats.length).to.equal(2);
-              expect(values[0].gfycats[0]).to.deep.equal(values[1].gfycats[0]);
-            });
-          });
-      });
-    });
-
-    describe('#trendingTags()', () => {
-      it('should resolve with tags', () => {
-        return gfycat.trendingTags()
-          .then(data => {
-            expect(data).to.be.an('array');
-            // expect(data).to.include.keys('gfycats', 'cursor');
-          }, err => {
-            expect(err).to.not.exist;
-          });
-      });
-
-      it('should populate with gfycats', () => {
-        return gfycat.trendingTags({tagCount: 1, gfyCount: 1, populated: true})
-          .then(data => {
-            expect(data).to.be.an('object');
-            expect(data).to.include.keys('tags', 'cursor');
-            expect(data.tags).to.be.an('array');
-            expect(data.cursor).to.be.a('string');
-            expect(data.tags[0]).to.be.an('object');
-            expect(data.tags[0]).to.include.keys('tag', 'cursor', 'gfycats');
-          }, err => {
-            expect(err).to.not.exist;
-          });
-      });
-
->>>>>>> b19d9111
       it('should populate with appropriate gfycat and tag counts', () => {
         return gfycat.trendingTags({tagCount: 2, gfyCount: 3, populated: true})
           .then(data => {
