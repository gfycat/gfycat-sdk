--- conflicted
+++ resolved
@@ -101,11 +101,7 @@
       it('should resolve with errorMessage: \'No search results\'', done => {
         let randomString = Math.random().toString(30).substring(10);
         gfycat.search({
-<<<<<<< HEAD
-          search_text: 'asdfjkasdjfkajfahs'
-=======
           search_text: randomString
->>>>>>> 5f55af73
         }, (err, data) => {
           expect(data).to.exist;
           expect(data).to.be.an('object');
@@ -484,12 +480,8 @@
       });
 
       it('should resolve with errorMessage: \'No search results\'', () => {
-<<<<<<< HEAD
-        return gfycat.search({search_text: 'asdfjkasdjfkajfahs'})
-=======
         let randomString = Math.random().toString(30).substring(10);
         return gfycat.search({search_text: randomString})
->>>>>>> 5f55af73
           .then(data => {
             expect(data).to.exist;
             expect(data).to.be.an('object');
