/*jslint node: true */
'use strict';

const _http = require('./util/_http');
const qs = require('querystring');
const tokenSymbol = Symbol();
<<<<<<< HEAD
=======

>>>>>>> b19d9111

/**
 *  Gfycat API wrapper class
 */
class Gfycat {

  /**
   *  Create a Gfycat SDK object.
   *  @param {string} clientId - Client id retrieved from the developers portal.
   *  @param {string} clientSecret - Client secret retrieved from the developers portal.
   */
  constructor(clientId, clientSecret) {
    this.apiUrl = 'api.gfycat.com';
    //TODO: either remove this client id/secret or replace it with default
    this.clientId = clientId || '2_Uu0k2J';
    this.clientSecret = clientSecret || 'Fo-QAvj4ijte_2b_jBNnX_kU-mI_u4K85LEPlrC8P4krc1LtaLTZkczGWq5Nj1Dl';
    this.promiseSupport = typeof Promise !== 'undefined';
    this[tokenSymbol] = '';
  }


  /**
   *  Authenticate using client id and secret, and store the retrieved access token in the class instance to be used implicitly by other methods.
<<<<<<< HEAD
=======
   *  @callback {callback} [callback] - Optional callback function to be executed upon API response.
   *  @return {}
>>>>>>> b19d9111
   */
  authenticate(callback) {
    let postData = {
      grant_type : 'client_credentials',
      client_id : this.clientId,
      client_secret : this.clientSecret,
      scope: 'scope' // Currently does not do anything
    };

    let options = {
      hostname: this.apiUrl,
      path: '/v1/oauth/token',
      method: 'POST',
      postData: postData
    };

    if (callback) {
      this._request(options, (err, data) => {
        if (err) {
          return callback(err);
        } else {
          this[tokenSymbol] = data.access_token
          return callback(null, data);
        }
      });
    } 
    
    else {
      return new Promise( (resolve, reject) => {
        this._request(options, (err, data) => {
          if (err) reject(err);
          else {
            this[tokenSymbol] = data.access_token;
            resolve(data);
          }
        });
      });
    }
  }


  /**
   * Checking if the username is available / username exists / username is valid
   */
  checkUsername(opts, callback) {
    if (!opts || typeof opts.username === 'undefined' || opts.username == null) {
      return this.handleError('invalid username', callback);
    }

    let username = opts.username;

    let path = '/v1/users/' + username;

    let options = {
      hostname: this.apiUrl,
      path: path,
      method: 'GET'
    };

    if (callback) {
      this._request(options, (err, data) => {
        console.log(err, data);
        if (data) {
          return callback(null, false);
        } else if ([401, 403, 422].indexOf(err.statusCode) > -1) {
          return callback(err);
        } else if (err && err.statusCode === 404) {
          return callback(null, true);
        } else {
          callback(err);
        }
      });
    } 
    
    else {
      return new Promise( (resolve, reject) => {
        this._request(options, (err, data) => {
          if (data || [401, 422].indexOf(err.statusCode) > -1) {
            resolve(false);
          } else if (err && err.statusCode === 404) {
            resolve(true);
          } else {
            reject(err);
          }
        });
      });
    }
  }

<<<<<<< HEAD
=======
  /**
   *  Create User
   *  Not testing yet. Don't want to create a bunch of random users.
   */
  // createUser(opts, callback) {
  //   // if (!opts || !opts.hasOwnProperty('username')) {
  //   //   return this.handleError('invalid Object', callback);
  //   // }

  //   if (callback) {
  //     this.checkUsername(opts.username
  //       , (err, data) => {
  //         if (err) return this.handleError('Username Taken', callback);
  //         if (!data) return this.handleError('Invalid Username', callback);
  //       });
  //   } else {
  //     this.checkUsername(opts.username)
  //       .then(data => {
  //         if (!data) return this.handleError('Invalid Username', callback);
  //       }, err => {
  //         return this.handleError('Username Taken', callback);
  //       });
  //   }

  //   var options = {
  //     hostname: this.apiUrl,
  //     path: '/v1/users',
  //     method: 'POST',
  //     query: opts
  //   };

  //   return this._request(options, callback);
  // }

>>>>>>> b19d9111

  /**
   *  Search
   *
   *  @param {Object}  
   */
  search(opts, callback) {
    if (!opts || !opts.hasOwnProperty('search_text')) {
      return this.handleError('invalid Object', callback);
    }

    let { search_text, random, count, cursor, first } = opts;

    let queryParams = {
      search_text: search_text,
      count: count || 1
    };

    if (random) queryParams.random = true;
    if (cursor) queryParams.cursor = cursor;

    let options = {
      hostname: this.apiUrl,
      path: '/v1/gfycats/search',
      method: 'GET',
      query: queryParams
    };

    return this._request(options, callback);
  }


  /**
   * Get User info by ID
   */
  getUserDetails(userID, callback) {
    if (typeof userID === 'undefined' || userID == null) {
      return this.handleError('invalid userID', callback);
    }

    var path = '/v1/users/' + userID;

    var options = {
      hostname: this.apiUrl,
      path: path,
      method: 'GET'
    };

    return this._request(options, callback);
  }


  /**
   * Get Gfy info by ID
   */
  getGifDetails(gfyID, callback) {
    if (typeof gfyID === 'undefined' || gfyID == null) {
      return this.handleError('invalid gfyID', callback);
    }

    var path = '/v1test/gfycats/' + gfyID;

    var options = {
      hostname: this.apiUrl,
      path: path,
      method: 'GET'
    };

    return this._request(options, callback);
  }


  /**
   * User feed 
   */
  userFeed(userID, callback) {
    if (typeof userID === 'undefined' || userID == null) {
      return this.handleError('invalid gfyID', callback);
    }

    var path = '/v1/users/' + userID + '/gfycats';
<<<<<<< HEAD
=======

    var options = {
      hostname: this.apiUrl,
      path: path,
      method: 'GET'
    };

    return this._request(options, callback);
  }


  /**
   *  Trending
   */
  trendingGifs(opts = {}, callback) {
    if (!("count" in opts)) opts.count = 1;
>>>>>>> b19d9111

    var options = {
      hostname: this.apiUrl,
      path: path,
      method: 'GET'
    };

    return this._request(options, callback);
  }


  /**
   *  Trending
   */
  trendingGifs(opts = {}, callback) {
    if (!("count" in opts)) opts.count = 1;

    var options = {
      path: '/v1/gfycats/trending',
      method: 'GET',
      query: opts
    };

    return this._request(options, callback);
  }


  /**
   *  Trending tags
   */
  trendingTags(opts, callback) {
    var path = '/v1/tags/trending';
    if (!opts) opts = {};
    if (opts.populated) path += '/populated';
    // if (cursor) queryParams.cursor = cursor;

    var options = {
      path: path,
      method: 'GET',
      query: opts
    };

    return this._request(options, callback);
  }


  /**
   *  Upload by URL
   */
  upload(opts, callback) {
    if (!opts) return this.handleError('invalid Object', callback);

    var options = {
      path: '/v1/gfycats',
      method: 'POST',
      postData: opts
    };

    return this._request(options, callback);
  }

  /**
   *  Upload file by PUT request.
   *  For files under 5 MB.

      Filesize is required in params
   */
  // uploadFileByPUT(keyname, opts, callback) {
  //   if (!opts) opts = {};
  //   if (!keyname) opts = '';
  //   path = keyname;

  //   var options = {
  //     hostname: 'https://filedrop.gfycat.com/',
  //     path: keyname,
  //     method: 'PUT',
  //     postData: opts
  //   };

  //   return this._request(options, callback);
  // };

  /**
   *  Upload by File
      fileinfo = {
        filePath: PATH
        fileName: NAME
        contentType: contenttype (ex: video/mp4)
      }
   */
  // uploadFile(opts, fileinfo, callback) {
  //   if (!opts) opts = {};
  //   if (!fileinfo) fileinfo = {};
  //   if (!fileinfo.filePath) fileinfo.filePath = '';
  //   //TODO: Add validation logic for options object

  //   var form = req.form();
  //   form.append('file', fs.createReadStream(fileinfo.filePath));

  //   var options = {
  //     hostname: 'https://filedrop.gfycat.com',
  //     method: 'POST',
  //     postData: opts,
  //     formData: form
  //   };

  //   // return this._request(options, callback);

  //   request.post(options, function optionalCallback(err, httpResponse, body) {
  //     if (err) {
  //       return console.error('upload failed:', err);
  //     }
  //     console.log('Upload successful!  Server responded with:', body);
  //   });
  // }

  /**
   *  Check upload status
   */
  checkUploadStatus(gfyId, callback) {
    var options = {
      path: '/v1/gfycats/fetch/status/' + gfyId,
      method: 'GET'
    };

    return this._request(options, callback);
  }

  handleError(message, callback) {
    if (callback) return callback(new Error(message));
    else return Promise.reject(new Error(message));
  }

  handleError(message, callback) {
    if (callback) return callback(new Error(message));
    else return Promise.reject(new Error(message));
  }


  /**
   *  Helper function for making http requests
   */
  _request(options, callback) {
    if (!callback && !this.promiseSupport) {
      throw new Error('Promises unsupported. Use callback functions instead.');
    }

    var query = typeof options.query !== 'undefined' ? qs.stringify(options.query) : '';
    var apiPath = query ? options.path + '?' + query : options.path;

    var headers = {
      'Accept-Encoding': 'gzip,deflate'
    };

    if (this[tokenSymbol]) headers.Authorization = 'Bearer ' + this[tokenSymbol];

    if (options.headers) {
      headers = Object.assign(headers, options.headers);
    }

    var httpOptions = {
      request: {
        hostname: this.apiUrl,
        path: apiPath,
        method: options.method || 'GET',
        headers: headers
      },
      postData: options.postData || '',
      timeout: options.timeout || 30000,
      fmt: options.query && options.query.fmt
    };

    //If callback function is provided, override promise handlers.
    if (callback) {
      var resolve = function(res) {
        callback(null, res);
      };

      var reject = function(err) {
        callback(err);
      };
      _http.request(httpOptions, resolve, reject);
    }

    //If no callback function is provided and promises are supported, use them.
    else {
      return new Promise( (resolve, reject) => {
        _http.request(httpOptions, resolve, reject);
      });
    }
  }

}

module.exports = Gfycat;<|MERGE_RESOLUTION|>--- conflicted
+++ resolved
@@ -4,10 +4,6 @@
 const _http = require('./util/_http');
 const qs = require('querystring');
 const tokenSymbol = Symbol();
-<<<<<<< HEAD
-=======
-
->>>>>>> b19d9111
 
 /**
  *  Gfycat API wrapper class
@@ -31,11 +27,8 @@
 
   /**
    *  Authenticate using client id and secret, and store the retrieved access token in the class instance to be used implicitly by other methods.
-<<<<<<< HEAD
-=======
    *  @callback {callback} [callback] - Optional callback function to be executed upon API response.
    *  @return {}
->>>>>>> b19d9111
    */
   authenticate(callback) {
     let postData = {
@@ -125,43 +118,6 @@
     }
   }
 
-<<<<<<< HEAD
-=======
-  /**
-   *  Create User
-   *  Not testing yet. Don't want to create a bunch of random users.
-   */
-  // createUser(opts, callback) {
-  //   // if (!opts || !opts.hasOwnProperty('username')) {
-  //   //   return this.handleError('invalid Object', callback);
-  //   // }
-
-  //   if (callback) {
-  //     this.checkUsername(opts.username
-  //       , (err, data) => {
-  //         if (err) return this.handleError('Username Taken', callback);
-  //         if (!data) return this.handleError('Invalid Username', callback);
-  //       });
-  //   } else {
-  //     this.checkUsername(opts.username)
-  //       .then(data => {
-  //         if (!data) return this.handleError('Invalid Username', callback);
-  //       }, err => {
-  //         return this.handleError('Username Taken', callback);
-  //       });
-  //   }
-
-  //   var options = {
-  //     hostname: this.apiUrl,
-  //     path: '/v1/users',
-  //     method: 'POST',
-  //     query: opts
-  //   };
-
-  //   return this._request(options, callback);
-  // }
-
->>>>>>> b19d9111
 
   /**
    *  Search
@@ -243,25 +199,6 @@
     }
 
     var path = '/v1/users/' + userID + '/gfycats';
-<<<<<<< HEAD
-=======
-
-    var options = {
-      hostname: this.apiUrl,
-      path: path,
-      method: 'GET'
-    };
-
-    return this._request(options, callback);
-  }
-
-
-  /**
-   *  Trending
-   */
-  trendingGifs(opts = {}, callback) {
-    if (!("count" in opts)) opts.count = 1;
->>>>>>> b19d9111
 
     var options = {
       hostname: this.apiUrl,
@@ -296,7 +233,7 @@
     var path = '/v1/tags/trending';
     if (!opts) opts = {};
     if (opts.populated) path += '/populated';
-    // if (cursor) queryParams.cursor = cursor;
+    // if (opts.cursor) queryParams.cursor = cursor;
 
     var options = {
       path: path,
@@ -323,60 +260,6 @@
     return this._request(options, callback);
   }
 
-  /**
-   *  Upload file by PUT request.
-   *  For files under 5 MB.
-
-      Filesize is required in params
-   */
-  // uploadFileByPUT(keyname, opts, callback) {
-  //   if (!opts) opts = {};
-  //   if (!keyname) opts = '';
-  //   path = keyname;
-
-  //   var options = {
-  //     hostname: 'https://filedrop.gfycat.com/',
-  //     path: keyname,
-  //     method: 'PUT',
-  //     postData: opts
-  //   };
-
-  //   return this._request(options, callback);
-  // };
-
-  /**
-   *  Upload by File
-      fileinfo = {
-        filePath: PATH
-        fileName: NAME
-        contentType: contenttype (ex: video/mp4)
-      }
-   */
-  // uploadFile(opts, fileinfo, callback) {
-  //   if (!opts) opts = {};
-  //   if (!fileinfo) fileinfo = {};
-  //   if (!fileinfo.filePath) fileinfo.filePath = '';
-  //   //TODO: Add validation logic for options object
-
-  //   var form = req.form();
-  //   form.append('file', fs.createReadStream(fileinfo.filePath));
-
-  //   var options = {
-  //     hostname: 'https://filedrop.gfycat.com',
-  //     method: 'POST',
-  //     postData: opts,
-  //     formData: form
-  //   };
-
-  //   // return this._request(options, callback);
-
-  //   request.post(options, function optionalCallback(err, httpResponse, body) {
-  //     if (err) {
-  //       return console.error('upload failed:', err);
-  //     }
-  //     console.log('Upload successful!  Server responded with:', body);
-  //   });
-  // }
 
   /**
    *  Check upload status
